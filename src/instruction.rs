<<<<<<< HEAD
use arch::ArchDetail;
=======
>>>>>>> d903c2e7
use std::ffi::CStr;
use std::os::raw::c_uint;
use std::ptr;
use std::slice;
use std::str;
use std::fmt::{self, Debug, Display, Error, Formatter};
use capstone_sys::*;
use constants::Arch;

/// Representation of the array of instructions returned by disasm
#[derive(Debug)]
pub struct Instructions {
    ptr: *mut cs_insn,
    len: isize,
}

/// Integer type used in `InsnId`
pub type InsnIdInt = u32;

/// Represents an instruction id, which may architecture-specific.
#[derive(Copy, Clone, Debug, Hash, PartialEq, Eq)]
pub struct InsnId(pub InsnIdInt);

/// Integer type used in `InsnGroupId`
pub type InsnGroupIdInt = u8;

/// Represents the group an instruction belongs to, which may be architecture-specific.
#[derive(Copy, Clone, Debug, Hash, PartialEq, Eq)]
pub struct InsnGroupId(pub InsnGroupIdInt);

/// Integer type used in `RegId`
pub type RegIdInt = u16;

/// Represents an register id, which is architecture-specific.
#[derive(Copy, Clone, Debug, Hash, PartialEq, Eq)]
pub struct RegId(pub RegIdInt);

impl Instructions {
    pub(crate) unsafe fn from_raw_parts(ptr: *mut cs_insn, len: isize) -> Instructions {
        Instructions { ptr: ptr, len: len }
    }

    pub(crate) fn new_empty() -> Instructions {
        Instructions {
            ptr: ptr::null_mut(),
            len: 0,
        }
    }

    /// Get number of instructions
    pub fn len(&self) -> isize {
        self.len
    }

    /// Iterator over instructions
    pub fn iter(&self) -> InstructionIterator {
        InstructionIterator {
            insns: self,
            cur: 0,
        }
    }

    pub fn is_empty(&self) -> bool {
        self.len == 0
    }
}

impl Drop for Instructions {
    fn drop(&mut self) {
        unsafe {
            cs_free(self.ptr, self.len as usize);
        }
    }
}

/// An iterator over the instructions returned by disasm
///
/// This is currently the only supported interface for reading them.
pub struct InstructionIterator<'a> {
    insns: &'a Instructions,
    cur: isize,
}

impl<'a> Iterator for InstructionIterator<'a> {
    type Item = Insn;

    fn next(&mut self) -> Option<Insn> {
        if self.cur == self.insns.len {
            None
        } else {
            let obj = unsafe { self.insns.ptr.offset(self.cur) };
            self.cur += 1;
            Some(unsafe { Insn(ptr::read(obj)) })
        }
    }
}

/// A wrapper for the raw capstone-sys instruction
pub struct Insn(pub(crate) cs_insn);

/// Contains extra information about an instruction such as register reads in
/// addition to architecture-specific information
pub struct InsnDetail<'a>(pub(crate) &'a cs_detail, pub(crate) Arch);

impl Insn {
    /// The mnemonic for the instruction
    pub fn mnemonic(&self) -> Option<&str> {
        let cstr = unsafe { CStr::from_ptr(self.0.mnemonic.as_ptr()) };
        str::from_utf8(cstr.to_bytes()).ok()
    }

    /// The operand string associated with the instruction
    pub fn op_str(&self) -> Option<&str> {
        let cstr = unsafe { CStr::from_ptr(self.0.op_str.as_ptr()) };
        str::from_utf8(cstr.to_bytes()).ok()
    }

    /// Access instruction id
<<<<<<< HEAD
    pub fn id(&self) -> InsnId {
        InsnId(self.0.id)
=======
    pub fn id(&self) -> c_uint {
        self.0.id
>>>>>>> d903c2e7
    }

    /// Size of instruction (in bytes)
    fn len(&self) -> usize {
        self.0.size as usize
    }

    /// Instruction address
    pub fn address(&self) -> u64 {
        self.0.address as u64
    }

    /// Byte-level representation of the instruction
    pub fn bytes(&self) -> &[u8] {
        &self.0.bytes[..self.len()]
    }

    /// Returns the `Detail` object, if there is one. It is up to the caller to determine
    /// the pre-conditions are satisfied.
    ///
    /// Be careful this is still in early stages and largely untested with various `cs_option` and
    /// architecture matrices
    pub(crate) unsafe fn detail(&self, arch: Arch) -> InsnDetail {
        InsnDetail(&*self.0.detail, arch)
    }
}

impl Debug for Insn {
    fn fmt(&self, fmt: &mut Formatter) -> Result<(), Error> {
        fmt.debug_struct("Insn")
            .field("address", &self.address())
            .field("len", &self.len())
            .field("bytes", &self.bytes())
            .field("mnemonic", &self.mnemonic())
            .field("op_str", &self.op_str())
            .finish()
    }
}

impl Display for Insn {
    fn fmt(&self, fmt: &mut Formatter) -> fmt::Result {
        write!(fmt, "{:#x}: ", self.address())?;
        if let Some(mnemonic) = self.mnemonic() {
            write!(fmt, "{} ", mnemonic)?;
            if let Some(op_str) = self.op_str() {
                write!(fmt, "{}", op_str)?;
            }
        }
        Ok(())
    }
}


/// Iterator over registers ids
#[derive(Debug, Clone)]
pub struct RegsIter<'a, T: 'a + Into<RegIdInt> + Copy>(slice::Iter<'a, T>);

impl<'a, T: 'a + Into<RegIdInt> + Copy> Iterator for RegsIter<'a, T> {
    type Item = RegId;
    fn next(&mut self) -> Option<Self::Item> {
        match self.0.next() {
            Some(x) => Some(RegId((*x).into())),
            None => None,
        }
    }
}

/// Iterator over instruction group ids
#[derive(Debug, Clone)]
pub struct InsnGroupIter<'a>(slice::Iter<'a, InsnGroupIdInt>);

impl<'a> Iterator for InsnGroupIter<'a> {
    type Item = InsnGroupId;
    fn next(&mut self) -> Option<Self::Item> {
        match self.0.next() {
            Some(x) => Some(InsnGroupId(*x as InsnGroupIdInt)),
            None => None,
        }
    }
}

impl<'a> InsnDetail<'a> {
    /// Returns the implicit read registers
<<<<<<< HEAD
    pub fn regs_read(&self) -> RegsIter<u8> {
        RegsIter(
            (*self.0).regs_read[..self.regs_read_count() as usize].iter(),
        )
=======
    pub fn regs_read(&self) -> &[u8] {
        &(*self.0).regs_read[..self.regs_read_count() as usize]
>>>>>>> d903c2e7
    }

    /// Returns the number of implicit read registers
    pub fn regs_read_count(&self) -> u8 {
        (*self.0).regs_read_count
    }

    /// Returns the implicit write registers
<<<<<<< HEAD
    pub fn regs_write(&self) -> RegsIter<u8> {
        RegsIter(
            (*self.0).regs_write[..self.regs_write_count() as usize].iter(),
        )
=======
    pub fn regs_write(&self) -> &[u8] {
        &(*self.0).regs_write[..self.regs_write_count() as usize]
>>>>>>> d903c2e7
    }

    /// Returns the number of implicit write registers
    pub fn regs_write_count(&self) -> u8 {
        (*self.0).regs_write_count
    }

    /// Returns the groups to which this instruction belongs
<<<<<<< HEAD
    pub fn groups(&self) -> InsnGroupIter {
        InsnGroupIter((*self.0).groups[..self.groups_count() as usize].iter())
=======
    pub fn groups(&'a self) -> &'a [u8] {
        &(*self.0).groups[..self.groups_count() as usize]
>>>>>>> d903c2e7
    }

    /// Returns the number groups to which this instruction belongs
    pub fn groups_count(&self) -> u8 {
        (*self.0).groups_count
    }

    /// Architecture-specific detail
    pub fn arch_detail(&self) -> ArchDetail {
        macro_rules! def_arch_detail_match {
            (
                $( [ $ARCH:ident, $detail:ident, $insn_detail:ident, $arch:ident ] )*
            ) => {
                use self::ArchDetail::*;
                use Arch::*;
                $( use arch::$arch::$insn_detail; )*

                return match self.1 {
                    $(
                        $ARCH => {
                            $detail($insn_detail(unsafe { &self.0.__bindgen_anon_1.$arch }))
                        }
                    )*
                    _ => panic!("Unsupported detail arch"),
                }
            }
        }
        def_arch_detail_match!(
            [ARM, ArmDetail, ArmInsnDetail, arm]
            [ARM64, Arm64Detail, Arm64InsnDetail, arm64]
            [MIPS, MipsDetail, MipsInsnDetail, mips]
            [PPC, PpcDetail, PpcInsnDetail, ppc]
            [SPARC, SparcDetail, SparcInsnDetail, sparc]
            [X86, X86Detail, X86InsnDetail, x86]
            [XCORE, XcoreDetail, XcoreInsnDetail, xcore]
        );
    }
}

impl<'a> Debug for InsnDetail<'a> {
    fn fmt(&self, fmt: &mut Formatter) -> fmt::Result {
        fmt.debug_struct("Detail")
            .field("regs_read", &self.regs_read())
            .field("regs_read_count", &self.regs_read_count())
            .field("regs_write", &self.regs_write())
            .field("regs_write_count", &self.regs_write_count())
            .field("groups", &self.groups())
            .field("groups_count", &self.groups_count())
            .finish()
    }
}

impl Display for Instructions {
    fn fmt(&self, fmt: &mut Formatter) -> fmt::Result {
        for instruction in self.iter() {
            write!(fmt, "{:x}:\t", instruction.address())?;
            for byte in instruction.bytes() {
                write!(fmt, " {:02x}", byte)?;
            }
            let remainder = 16 * 3 - (instruction.bytes().len()) * 3;
            for _ in 0..remainder {
                write!(fmt, " ")?;
            }
            if let Some(mnemonic) = instruction.mnemonic() {
                write!(fmt, " {}", mnemonic)?;
                if let Some(op_str) = instruction.op_str() {
                    write!(fmt, " {}", op_str)?;
                }
            }
            write!(fmt, "\n")?;
        }
        Ok(())
    }
}<|MERGE_RESOLUTION|>--- conflicted
+++ resolved
@@ -1,7 +1,4 @@
-<<<<<<< HEAD
 use arch::ArchDetail;
-=======
->>>>>>> d903c2e7
 use std::ffi::CStr;
 use std::os::raw::c_uint;
 use std::ptr;
@@ -120,13 +117,8 @@
     }
 
     /// Access instruction id
-<<<<<<< HEAD
     pub fn id(&self) -> InsnId {
         InsnId(self.0.id)
-=======
-    pub fn id(&self) -> c_uint {
-        self.0.id
->>>>>>> d903c2e7
     }
 
     /// Size of instruction (in bytes)
@@ -210,15 +202,10 @@
 
 impl<'a> InsnDetail<'a> {
     /// Returns the implicit read registers
-<<<<<<< HEAD
     pub fn regs_read(&self) -> RegsIter<u8> {
         RegsIter(
             (*self.0).regs_read[..self.regs_read_count() as usize].iter(),
         )
-=======
-    pub fn regs_read(&self) -> &[u8] {
-        &(*self.0).regs_read[..self.regs_read_count() as usize]
->>>>>>> d903c2e7
     }
 
     /// Returns the number of implicit read registers
@@ -227,15 +214,10 @@
     }
 
     /// Returns the implicit write registers
-<<<<<<< HEAD
     pub fn regs_write(&self) -> RegsIter<u8> {
         RegsIter(
             (*self.0).regs_write[..self.regs_write_count() as usize].iter(),
         )
-=======
-    pub fn regs_write(&self) -> &[u8] {
-        &(*self.0).regs_write[..self.regs_write_count() as usize]
->>>>>>> d903c2e7
     }
 
     /// Returns the number of implicit write registers
@@ -244,13 +226,8 @@
     }
 
     /// Returns the groups to which this instruction belongs
-<<<<<<< HEAD
     pub fn groups(&self) -> InsnGroupIter {
         InsnGroupIter((*self.0).groups[..self.groups_count() as usize].iter())
-=======
-    pub fn groups(&'a self) -> &'a [u8] {
-        &(*self.0).groups[..self.groups_count() as usize]
->>>>>>> d903c2e7
     }
 
     /// Returns the number groups to which this instruction belongs
