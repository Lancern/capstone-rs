--- conflicted
+++ resolved
@@ -298,11 +298,7 @@
     /// Converts a register id `reg_id` to a `String` containing the register name.
     pub fn reg_name(&self, reg_id: RegId) -> Option<String> {
         let reg_name = unsafe {
-<<<<<<< HEAD
             let _reg_name = cs_reg_name(self.csh, reg_id.0 as c_uint);
-=======
-            let _reg_name = cs_reg_name(self.csh, reg_id as c_uint);
->>>>>>> d903c2e7
             if _reg_name.is_null() {
                 return None;
             }
@@ -318,11 +314,7 @@
     /// Note: This function ignores the current syntax and uses the default syntax.
     pub fn insn_name(&self, insn_id: InsnId) -> Option<String> {
         let insn_name = unsafe {
-<<<<<<< HEAD
             let _insn_name = cs_insn_name(self.csh, insn_id.0 as c_uint);
-=======
-            let _insn_name = cs_insn_name(self.csh, insn_id as c_uint);
->>>>>>> d903c2e7
             if _insn_name.is_null() {
                 return None;
             }
@@ -335,11 +327,7 @@
     /// Converts a group id `group_id` to a `String` containing the group name.
     pub fn group_name(&self, group_id: InsnGroupId) -> Option<String> {
         let group_name = unsafe {
-<<<<<<< HEAD
             let _group_name = cs_group_name(self.csh, group_id.0 as c_uint);
-=======
-            let _group_name = cs_group_name(self.csh, group_id as c_uint);
->>>>>>> d903c2e7
             if _group_name.is_null() {
                 return None;
             }
@@ -373,25 +361,15 @@
     pub fn insn_belongs_to_group(&self, insn: &Insn, group_id: InsnGroupId) -> CsResult<bool> {
         self.insn_detail(insn)?;
         Ok(unsafe {
-<<<<<<< HEAD
             cs_insn_group(self.csh, &insn.0 as *const cs_insn, group_id.0 as c_uint)
-=======
-            cs_insn_group(self.csh, &insn.0 as *const cs_insn, group_id as c_uint)
->>>>>>> d903c2e7
         })
     }
 
 
     /// Returns groups ids to which an instruction belongs.
-<<<<<<< HEAD
     pub fn insn_group_ids<'i>(&self, insn: &'i Insn) -> CsResult<InsnGroupIter<'i>> {
         let detail = self.insn_detail(insn)?;
         let group_ids: InsnGroupIter<'i> = unsafe { mem::transmute(detail.groups()) };
-=======
-    pub fn insn_group_ids<'i>(&self, insn: &'i Insn) -> CsResult<&'i [u8]> {
-        let detail = self.insn_detail(insn)?;
-        let group_ids: &'i [u8] = unsafe { mem::transmute(detail.groups()) };
->>>>>>> d903c2e7
         Ok(group_ids)
     }
 
@@ -399,52 +377,29 @@
     pub fn register_id_is_read(&self, insn: &Insn, reg_id: RegId) -> CsResult<bool> {
         self.insn_detail(insn)?;
         Ok(unsafe {
-<<<<<<< HEAD
             cs_reg_read(self.csh, &insn.0 as *const cs_insn, reg_id.0 as c_uint)
-=======
-            cs_reg_read(self.csh, &insn.0 as *const cs_insn, reg_id as c_uint)
->>>>>>> d903c2e7
         })
     }
 
     /// Returns list of ids of registers that are implicitly read by instruction `insn`.
-<<<<<<< HEAD
     pub fn read_register_ids<'i>(&self, insn: &'i Insn) -> CsResult<RegsIter<'i, u8>> {
         let detail = self.insn_detail(insn)?;
         let reg_read_ids: RegsIter<'i, u8> = unsafe { mem::transmute(detail.regs_read()) };
-=======
-    pub fn read_register_ids<'i>(&self, insn: &'i Insn) -> CsResult<&'i [u8]> {
-        let detail = self.insn_detail(insn)?;
-        let reg_read_ids: &'i [u8] = unsafe { mem::transmute(detail.regs_read()) };
->>>>>>> d903c2e7
         Ok(reg_read_ids)
     }
 
     /// Checks if an instruction implicitly writes to a register with id `reg_id`.
-<<<<<<< HEAD
     pub fn register_id_is_written(&self, insn: &Insn, reg_id: RegId) -> CsResult<bool> {
         self.insn_detail(insn)?;
         Ok(unsafe {
             cs_reg_write(self.csh, &insn.0 as *const cs_insn, reg_id.0 as c_uint)
-=======
-    pub fn register_id_is_written(&self, insn: &Insn, reg_id: u64) -> CsResult<bool> {
-        self.insn_detail(insn)?;
-        Ok(unsafe {
-            cs_reg_write(self.csh, &insn.0 as *const cs_insn, reg_id as c_uint)
->>>>>>> d903c2e7
         })
     }
 
     /// Returns a list of ids of registers that are implicitly written to by the instruction `insn`.
-<<<<<<< HEAD
     pub fn write_register_ids<'i>(&self, insn: &'i Insn) -> CsResult<RegsIter<'i, u8>> {
         let detail = self.insn_detail(insn)?;
         let reg_write_ids: RegsIter<'i, u8> = unsafe { mem::transmute(detail.regs_write()) };
-=======
-    pub fn write_register_ids<'i>(&self, insn: &'i Insn) -> CsResult<&'i [u8]> {
-        let detail = self.insn_detail(insn)?;
-        let reg_write_ids: &'i [u8] = unsafe { mem::transmute(detail.regs_write()) };
->>>>>>> d903c2e7
         Ok(reg_write_ids)
     }
 
