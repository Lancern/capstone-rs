use libc;
use std::ptr;
use std::ffi::CStr;
use constants::*;
<<<<<<< HEAD
use ffi::{cs_close,cs_open,cs_disasm};
use csh;

use instruction::{Insn,Instructions};
=======
use ffi::{cs_close, cs_open, cs_disasm, cs_reg_name, cs_insn_name};
use instruction::{Insn, Instructions};
>>>>>>> 883739e6

pub struct Capstone {
    csh: csh, // Opaque handle to cs_engine
}

impl Capstone {
    pub fn new(arch: CsArch, mode: CsMode) -> Option<Capstone> {
        let mut handle = 0;
        if let CsErr::CS_ERR_OK = unsafe { cs_open(arch, mode, &mut handle) } {
            Some(Capstone { csh: handle })
        } else {
            None
        }
    }

    pub fn disasm(&self, code: &[u8], addr: u64, count: isize) -> Option<Instructions> {
        let mut ptr: *const Insn = ptr::null();
        let insn_count = unsafe {
            cs_disasm(self.csh,
                      code.as_ptr(),
                      code.len() as libc::size_t,
                      addr,
                      count as libc::size_t,
                      &mut ptr)
        };
        if insn_count == 0 {
            // TODO  On failure, call cs_errno() for error code.
            return None;
        }

        Some(Instructions::from_raw_parts(ptr, insn_count as isize))
    }

    pub fn reg_name(&self, reg_id: u64) -> Option<String> {
        let reg_name = unsafe {
            let _reg_name = cs_reg_name(self.csh, reg_id as libc::size_t);
            if _reg_name == ptr::null() {
                return None;
            }

            CStr::from_ptr(_reg_name).to_string_lossy().into_owned()
        };

        Some(reg_name)
    }

    pub fn insn_name(&self, reg_id: u64) -> Option<String> {
        let reg_name = unsafe {
            let _reg_name = cs_insn_name(self.csh, reg_id as libc::size_t);
            if _reg_name == ptr::null() {
                return None;
            }

            CStr::from_ptr(_reg_name).to_string_lossy().into_owned()
        };

        Some(reg_name)
    }
}

impl Drop for Capstone {
    fn drop(&mut self) {
        unsafe { cs_close(&mut self.csh) };
    }
}<|MERGE_RESOLUTION|>--- conflicted
+++ resolved
@@ -2,15 +2,8 @@
 use std::ptr;
 use std::ffi::CStr;
 use constants::*;
-<<<<<<< HEAD
-use ffi::{cs_close,cs_open,cs_disasm};
-use csh;
-
-use instruction::{Insn,Instructions};
-=======
 use ffi::{cs_close, cs_open, cs_disasm, cs_reg_name, cs_insn_name};
 use instruction::{Insn, Instructions};
->>>>>>> 883739e6
 
 pub struct Capstone {
     csh: csh, // Opaque handle to cs_engine
